--- conflicted
+++ resolved
@@ -38,11 +38,8 @@
     <ErrorReport>prompt</ErrorReport>
     <WarningLevel>4</WarningLevel>
     <AndroidManagedSymbols>true</AndroidManagedSymbols>
-<<<<<<< HEAD
-=======
     <AndroidUseSharedRuntime>false</AndroidUseSharedRuntime>
     <AndroidSupportedAbis>armeabi-v7a;armeabi;x86;arm64-v8a;x86_64</AndroidSupportedAbis>
->>>>>>> 1ca4f827
   </PropertyGroup>
   <ItemGroup>
     <Reference Include="System" />
