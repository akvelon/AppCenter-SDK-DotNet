--- conflicted
+++ resolved
@@ -68,11 +68,8 @@
     <None Include="Resources\AboutResources.txt" />
     <None Include="Properties\AndroidManifest.xml" />
     <None Include="Assets\AboutAssets.txt" />
-<<<<<<< HEAD
     <None Include="project.json" />
     <None Include="google-services.json" />
-=======
->>>>>>> 70fe9f9c
   </ItemGroup>
   <ItemGroup>
     <AndroidResource Include="Resources\layout\Tabbar.axml" />
