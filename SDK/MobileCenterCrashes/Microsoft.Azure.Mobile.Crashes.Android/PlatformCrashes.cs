﻿using System;
using System.Collections.Generic;
using System.Diagnostics;
using System.Linq;
using Android.Runtime;

namespace Microsoft.Azure.Mobile.Crashes
{
    using ModelException = Com.Microsoft.Azure.Mobile.Crashes.Ingestion.Models.Exception;
    using ModelStackFrame = Com.Microsoft.Azure.Mobile.Crashes.Ingestion.Models.StackFrame;
    using AndroidManagedErrorLog = Com.Microsoft.Azure.Mobile.Crashes.Ingestion.Models.ManagedErrorLog;
    using AndroidCrashes = Com.Microsoft.Azure.Mobile.Crashes.AndroidCrashes;
    using AndroidICrashListener = Com.Microsoft.Azure.Mobile.Crashes.ICrashesListener;
    using AndroidExceptionDataManager = Com.Microsoft.Azure.Mobile.Crashes.WrapperSdkExceptionManager;

    class PlatformCrashes : PlatformCrashesBase
    {
        // Note: in PlatformCrashes we use only callbacks; not events (in Crashes, there are corresponding events)
        public override SendingErrorReportEventHandler SendingErrorReport { get; set; }
        public override SentErrorReportEventHandler SentErrorReport { get; set; }
        public override FailedToSendErrorReportEventHandler FailedToSendErrorReport { get; set; }
        public override ShouldProcessErrorReportCallback ShouldProcessErrorReport { get; set; }
        public override GetErrorAttachmentCallback GetErrorAttachment { get; set; }

        public override Type BindingType => typeof(AndroidCrashes);

        public override bool Enabled
        {
            get { return AndroidCrashes.Enabled; }
            set { AndroidCrashes.Enabled = value; }
        }

        public override bool HasCrashedInLastSession => AndroidCrashes.HasCrashedInLastSession;

        public override ErrorReport LastSessionCrashReport
        {
            get
            {
                var androidReport = AndroidCrashes.LastSessionCrashReport;
                if (androidReport == null)
                    return null;
                else
                    return new ErrorReport(androidReport);
            }
        }

        //public override void TrackException(Exception exception)
        //{
        //    AndroidCrashes.Instance.TrackException(GenerateModelException(exception));
        //}

        private AndroidICrashListener _crashListener;

        /// <summary>
        /// Empty model stack frame used for comparison to optimize JSON payload.
        /// </summary>
        private static readonly ModelStackFrame EmptyModelFrame = new ModelStackFrame();

        /// <summary>
        /// Error log generated by the Android SDK on a crash.
        /// </summary>
        private static AndroidManagedErrorLog _errorLog;

        /// <summary>
        /// C# unhandled exception caught by this class.
        /// </summary>
        private static Exception _exception;

        static PlatformCrashes()
        {
            MobileCenterLog.Info(Crashes.LogTag, "Set up Xamarin crash handler.");
            AndroidEnvironment.UnhandledExceptionRaiser += OnUnhandledException;
            AndroidCrashes.Instance.SetWrapperSdkListener(new CrashListener());
        }

        public PlatformCrashes()
        {
            _crashListener = new AndroidCrashListener(this);
            AndroidCrashes.SetListener(_crashListener);
        }

        private static void OnUnhandledException(object sender, RaiseThrowableEventArgs e)
        {
            _exception = e.Exception;
            MobileCenterLog.Error(Crashes.LogTag, "Unhandled Exception:", _exception);
            JoinExceptionAndLog();
        }

        /// <summary>
        /// We don't assume order between java crash handler and c# crash handler.
        /// This method is called after either of those 2 events and is thus effective only the second time when we got both the c# exception and the Android error log.
        /// </summary>
        private static void JoinExceptionAndLog()
        {
            /*
             * We don't assume order between java crash handler and c# crash handler.
             * This method is called after either of those 2 events.
             * It is thus effective only the second time when we got both the c# exception and the Android error log.
             */
            if (_errorLog != null && _exception != null)
            {
                /* Generate structured data for the C# exception and overwrite the Java exception. */
                _errorLog.Exception = GenerateModelException(_exception);

                /* Tell the Android SDK to overwrite the modified error log on disk. */
                AndroidExceptionDataManager.SaveWrapperSdkErrorLog(_errorLog);

                /* Save the System.Exception to disk as a serialized object. */
                byte[] exceptionData = CrashesUtils.SerializeException(_exception);
<<<<<<< HEAD
                AndroidExceptionDataManager.SaveWrapperExceptionData(exceptionData, _errorLog.Id.ToString());
=======
                AndroidExceptionDataManager.SaveWrapperExceptionData(exceptionData, _errorLog.Id);
>>>>>>> 7f5c28b7
            }
        }

#pragma warning disable XS0001 // Find usages of mono todo items

        /// <summary>
        /// Generate structured data for a dotnet exception.
        /// </summary>
        /// <param name="exception">Exception.</param>
        /// <returns>Structured data for the exception.</returns>
        private static ModelException GenerateModelException(Exception exception)
        {
            var modelException = new ModelException
            {
                Type = exception.GetType().FullName,
                Message = exception.Message,
                Frames = GenerateModelStackFrames(new StackTrace(exception, true)),
                WrapperSdkName = WrapperSdk.Name
            };
            var aggregateException = exception as AggregateException;
            if (aggregateException?.InnerExceptions != null)
            {
                modelException.InnerExceptions = new List<ModelException>();
                foreach (var innerException in aggregateException.InnerExceptions)
                {
                    modelException.InnerExceptions.Add(GenerateModelException(innerException));
                }
            }
            else if (exception.InnerException != null)
            {
                modelException.InnerExceptions = new List<ModelException> { GenerateModelException(exception.InnerException) };
            }
            return modelException;
        }

        private static IList<ModelStackFrame> GenerateModelStackFrames(StackTrace stackTrace)
        {
            var modelFrames = new List<ModelStackFrame>();
            var frames = stackTrace.GetFrames();
            if (frames != null)
            {
                modelFrames.AddRange(frames.Select(frame => new ModelStackFrame
                {
                    ClassName = frame.GetMethod()?.DeclaringType?.FullName,
                    MethodName = frame.GetMethod()?.Name,
                    FileName = frame.GetFileName(),
                    LineNumber = frame.GetFileLineNumber() != 0 ? new Java.Lang.Integer(frame.GetFileLineNumber()) : null
                }).Where(modelFrame => !modelFrame.Equals(EmptyModelFrame)));
            }
            return modelFrames;
        }

        private class CrashListener : Java.Lang.Object, AndroidCrashes.IWrapperSdkListener
        {
            public void OnCrashCaptured(AndroidManagedErrorLog errorLog)
            {
                _errorLog = errorLog;
                JoinExceptionAndLog();
            }
        }
#pragma warning restore XS0001 // Find usages of mono todo items
    }
}<|MERGE_RESOLUTION|>--- conflicted
+++ resolved
@@ -107,11 +107,7 @@
 
                 /* Save the System.Exception to disk as a serialized object. */
                 byte[] exceptionData = CrashesUtils.SerializeException(_exception);
-<<<<<<< HEAD
-                AndroidExceptionDataManager.SaveWrapperExceptionData(exceptionData, _errorLog.Id.ToString());
-=======
                 AndroidExceptionDataManager.SaveWrapperExceptionData(exceptionData, _errorLog.Id);
->>>>>>> 7f5c28b7
             }
         }
 
