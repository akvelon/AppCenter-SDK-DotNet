--- conflicted
+++ resolved
@@ -20,13 +20,8 @@
 
         private PushNotificationChannel _channel;
 
-<<<<<<< HEAD
-=======
-        private static event EventHandler<PushNotificationReceivedEventArgs> PlatformPushNotificationReceived;
-
         protected override int TriggerCount => 1;
 
->>>>>>> cebf70c1
         /// <summary>
         /// Call this method at the end of Application.OnLaunched with the same parameter as OnLaunched.
         /// This method call is needed to handle click on push to trigger the portable PushNotificationReceived event.
@@ -34,9 +29,6 @@
         /// <param name="e">OnLaunched method event</param>
         public static void CheckLaunchedFromNotification(LaunchActivatedEventArgs e)
         {
-<<<<<<< HEAD
-            if (PushNotificationReceived != null && Enabled)
-=======
             Instance.InstanceCheckLaunchedFromNotification(e);
         }
 
@@ -45,20 +37,10 @@
             IDictionary<string, string> customData = null;
             _mutex.Lock();
             try
->>>>>>> cebf70c1
             {
                 if (!IsInactive)
                 {
-<<<<<<< HEAD
-                    PushNotificationReceived?.Invoke(null, new PushNotificationReceivedEventArgs()
-                    {
-                        Title = null,
-                        Message = null,
-                        CustomData = customData
-                    });
-=======
                     customData = ParseLaunchString(e?.Arguments);
->>>>>>> cebf70c1
                 }
             }
             finally
@@ -67,7 +49,7 @@
             }
             if (customData != null)
             {
-                PlatformPushNotificationReceived?.Invoke(null, new PushNotificationReceivedEventArgs()
+                PushNotificationReceived?.Invoke(null, new PushNotificationReceivedEventArgs()
                 {
                     Title = null,
                     Message = null,
@@ -100,13 +82,13 @@
                             // Save channel member
                             _channel = channel;
 
+                            // Subscribe to push
+                            channel.PushNotificationReceived += OnPushNotificationReceivedHandler;
+
                             // Send channel URI to backend
                             MobileCenterLog.Debug(LogTag, $"Push token '{pushToken}'");
                             var pushInstallationLog = new PushInstallationLog(0, null, pushToken, Guid.NewGuid());
-                            Channel.Enqueue(pushInstallationLog);
-
-                            // Subscribe to push
-                            channel.PushNotificationReceived += OnPushNotificationReceivedHandler;
+                            await Channel.Enqueue(pushInstallationLog).ConfigureAwait(false);
                         }
                         else
                         {
