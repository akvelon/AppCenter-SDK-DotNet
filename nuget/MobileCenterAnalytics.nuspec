--- conflicted
+++ resolved
@@ -33,15 +33,11 @@
     <file src="$ios_dir$/Microsoft.Azure.AppCenter.Analytics.iOS.Bindings.dll" target="lib/Xamarin.iOS10" />
 
     <!-- UWP -->
-<<<<<<< HEAD
-    <file src="$windows_dir$/Microsoft.Azure.AppCenter.Analytics.dll" target="lib/uap10.0" />
-=======
     <file src="$uwp_dir$/Microsoft.Azure.Mobile.Analytics.dll" target="lib/uap10.0" />
 
     <!-- Windows Classic (WPF and WinForms) -->
     <!-- TODO: Uncomment when it's time to release these. -->
     <!-- file src="$windows_desktop_dir$/Microsoft.Azure.Mobile.Analytics.dll" target="lib/net452" / -->
->>>>>>> 252523f4
 
   </files>
 </package>