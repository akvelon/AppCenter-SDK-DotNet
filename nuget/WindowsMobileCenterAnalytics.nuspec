<?xml version="1.0"?>
<package>
  <metadata>
    <id>Microsoft.Azure.AppCenter.Analytics</id>
    <title>App Center Analytics</title>
    <authors>Microsoft</authors>
    <owners>microsoft,app-center</owners>
    <requireLicenseAcceptance>true</requireLicenseAcceptance>
    <summary>Microsoft App Center Analytics package provides analytics capabilities for your mobile applications.</summary>
    <description>This package contains functionalities to collect session, device properties, events etc… for your application.</description>
    <copyright>© Microsoft Corporation. All rights reserved.</copyright>
    <tags>app center appcenter analytics mobilecenter</tags>
    <language>en-US</language>
    <projectUrl>https://aka.ms/telgml</projectUrl>
    <licenseUrl>https://aka.ms/vbgfx2</licenseUrl>
    <iconUrl>https://aka.ms/xhh7sr</iconUrl>
    <dependencies>
      <dependency id="Microsoft.Azure.AppCenter" version="$version$" />
    </dependencies>
  </metadata>
  <files>
<<<<<<< HEAD
    <file src="$windows_dir$/Microsoft.Azure.AppCenter.Analytics.dll" target="lib/uap10.0" />
=======
    <file src="$uwp_dir$/Microsoft.Azure.Mobile.Analytics.dll" target="lib/uap10.0" />

    <!-- TODO: Uncomment when it's time to release these. -->
    <!--file src="$windows_desktop_dir$/Microsoft.Azure.Mobile.Analytics.dll" target="lib/net452" /-->
>>>>>>> 68a3a97d
  </files>
</package><|MERGE_RESOLUTION|>--- conflicted
+++ resolved
@@ -1,7 +1,7 @@
 <?xml version="1.0"?>
 <package>
   <metadata>
-    <id>Microsoft.Azure.AppCenter.Analytics</id>
+    <id>Microsoft.AppCenter.Analytics</id>
     <title>App Center Analytics</title>
     <authors>Microsoft</authors>
     <owners>microsoft,app-center</owners>
@@ -15,17 +15,13 @@
     <licenseUrl>https://aka.ms/vbgfx2</licenseUrl>
     <iconUrl>https://aka.ms/xhh7sr</iconUrl>
     <dependencies>
-      <dependency id="Microsoft.Azure.AppCenter" version="$version$" />
+      <dependency id="Microsoft.AppCenter" version="$version$" />
     </dependencies>
   </metadata>
   <files>
-<<<<<<< HEAD
-    <file src="$windows_dir$/Microsoft.Azure.AppCenter.Analytics.dll" target="lib/uap10.0" />
-=======
-    <file src="$uwp_dir$/Microsoft.Azure.Mobile.Analytics.dll" target="lib/uap10.0" />
+    <file src="$uwp_dir$/Microsoft.AppCenter.Analytics.dll" target="lib/uap10.0" />
 
     <!-- TODO: Uncomment when it's time to release these. -->
-    <!--file src="$windows_desktop_dir$/Microsoft.Azure.Mobile.Analytics.dll" target="lib/net452" /-->
->>>>>>> 68a3a97d
+    <!--file src="$windows_desktop_dir$/Microsoft.AppCenter.Analytics.dll" target="lib/net452" /-->
   </files>
 </package>