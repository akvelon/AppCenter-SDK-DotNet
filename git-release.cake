--- conflicted
+++ resolved
@@ -4,7 +4,6 @@
 
 // Task TARGET for build
 var TARGET = Argument("target", Argument("t", "Default"));
-
 Task("Default").IsDependentOn("GitRelease");
 
 // Create a tag and release on GitHub
@@ -12,7 +11,7 @@
 	.Does(() =>
 {
     var assemblyInfo = ParseAssemblyInfo("SDK/MobileCenter/Microsoft.Azure.Mobile/Properties/AssemblyInfo.cs");
-	  var publishVersion = assemblyInfo.AssemblyInformationalVersion;
+	var publishVersion = assemblyInfo.AssemblyInformationalVersion;
     var username = "user";
     var password = Argument<string>("GithubToken");
     var owner = "Microsoft";
@@ -23,17 +22,7 @@
     var releaseFile = File("tempRelease.md");
     CopyFile(File("SDK/MobileCenter/Microsoft.Azure.Mobile/Properties/AssemblyInfo.cs"), releaseFile);
     FileWriteText(releaseFile,"Please update description. It will be pulled out automatically from release.md next time.");
-
     // Build a string containing paths to NuGet packages
-<<<<<<< HEAD
-    // var files = GetFiles("../../**/*Microsoft.Azure.Mobile*.nupkg");
-    // var assets = string.Empty;
-    // foreach (var file in files)
-    // {
-    //   assets += file.FullPath + ",";
-    // }
-    //assets = assets.Substring(0,assets.Length-1);
-=======
     var files = GetFiles("../../**/*Microsoft.Azure.Mobile*.nupkg");
     var assets = string.Empty;
     foreach (var file in files)
@@ -41,16 +30,14 @@
       assets += file.FullPath + ",";
     }
     assets = assets.Substring(0,assets.Length-1);
->>>>>>> 5b3cf678
     GitReleaseManagerCreate(username, password, owner, repo, new GitReleaseManagerCreateSettings {
-      Prerelease        = true,
-      //Assets            = assets,
-      TargetCommitish   = "master",
-      InputFilePath = releaseFile.Path.FullPath,
-      Name = publishVersion
+        Prerelease        = true,
+        Assets            = assets,
+        TargetCommitish   = "master",
+        InputFilePath = releaseFile.Path.FullPath,
+        Name = publishVersion
     });
-    //GitReleaseManagerPublish(username, password, owner, repo,  publishVersion);
+    GitReleaseManagerPublish(username, password, owner, repo,  publishVersion);
     DeleteFile(releaseFile);
 });
-
 RunTarget(TARGET);